# Phy-Tac

A deep learning framework for physics-informed tactile data generation using Variational Autoencoders (VAE) and Latent Diffusion Models (LDM).

## 📋 Overview

<<<<<<< HEAD
Phy-Tac is a research project that leverages generative models to process and synthesize tactile sensor data. The framework combines VAE for feature extraction and LDM for high-quality tactile data generation.
=======
Phy-Tac is a research project that leverages generative models to process and synthesize tactile sensor data. The framework combines VAE for feature extraction and LDM for high-quality tactile data generation, with specific focus on xsense tactile sensor data.
>>>>>>> c73bd183

## 🏗️ Project Structure

```
Phy-Tac/
├── src/                          # Source code modules
├── dataset/                      # Dataset configurations and loaders
├── Assets/                       # Images, figures, and documentation assets
├── train_vae_xsense_SD_new_loss.py   # VAE training script with new loss function
├── train_ldm_xsense_new_vesion.py    # LDM training script (new version)
├── infer_vae_scores.py              # VAE inference and evaluation script
├── vae.yaml                         # VAE model configuration
├── ldm.yaml                         # LDM model configuration
├── index.html                       # Project webpage/documentation
└── README.md                        # This file
```

## 🚀 Features

- **Variational Autoencoder (VAE)**: Compress and encode tactile sensor data into latent representations
- **Latent Diffusion Model (LDM)**: Generate high-quality tactile data from latent space
- **Physics-Informed**: Incorporates physical constraints in the learning process
- **Configurable**: YAML-based configuration for easy experimentation
- **xsense Support**: Optimized for xsense tactile sensor data

## 📦 Installation

```bash
# Clone the repository
git clone https://github.com/lyushipeng-pixel/Phy-Tac.git
cd Phy-Tac

# Install dependencies (recommended: create a virtual environment first)
pip install -r requirements.txt  # Note: You may need to create this file
```

<<<<<<< HEAD
=======
### Recommended Dependencies

```bash
pip install torch torchvision
pip install numpy pandas
pip install opencv-python
pip install matplotlib seaborn
pip install pyyaml
pip install tqdm
```

>>>>>>> c73bd183
## 💻 Usage

### 1. Train VAE Model

Train the Variational Autoencoder with the new loss function:

```bash
<<<<<<< HEAD
python train_vae.py --config vae.yaml
=======
python train_vae_xsense_SD_new_loss.py --config vae.yaml
>>>>>>> c73bd183
```

Configuration options can be modified in `vae.yaml`:
- Learning rate
- Batch size
- Loss weights
- Network architecture
- Training epochs

### 2. Train LDM Model

Train the Latent Diffusion Model (new version):

```bash
<<<<<<< HEAD
python train_ldm.py --config ldm.yaml
=======
python train_ldm_xsense_new_vesion.py --config ldm.yaml
>>>>>>> c73bd183
```

Configuration options can be modified in `ldm.yaml`:
- Diffusion timesteps
- Noise schedule
- Conditioning parameters
- Model dimensions

### 3. Inference and Evaluation

Evaluate the trained VAE model and compute reconstruction scores:

```bash
python infer_vae_scores.py --model_path /path/to/checkpoint.pth
```

## 📊 Model Architecture

### VAE Architecture
- **Encoder**: Compresses tactile images into latent space
- **Decoder**: Reconstructs tactile data from latent representations
- **Loss Function**: Combines reconstruction loss, KL divergence, and physical constraints

### LDM Architecture
- **Diffusion Process**: Progressive denoising in latent space
- **Conditioning**: Can be conditioned on physical parameters or task descriptions
- **Sampling**: Efficient generation of high-quality tactile data

## 📁 Dataset Format

The project expects tactile sensor data in the following format:
- Images from xsense tactile sensors
- Organized by contact scenarios
- Metadata including force, position, and object properties

Please organize your data according to the specifications in `dataset/` directory.

## 🔧 Configuration Files

### vae.yaml
Main configuration for VAE training:
- Model hyperparameters
- Loss function weights
- Training parameters
- Data preprocessing settings

### ldm.yaml
Main configuration for LDM training:
- Diffusion model settings
- Noise scheduling parameters
- Conditioning strategies
- Sampling configurations

## 📈 Results

The framework achieves:
- High-quality tactile data reconstruction
- Realistic tactile data generation
- Physics-consistent outputs
- Efficient latent space representation

<<<<<<< HEAD
=======
## 🤝 Contributing

Contributions are welcome! Please feel free to submit a Pull Request.

1. Fork the project
2. Create your feature branch (`git checkout -b feature/AmazingFeature`)
3. Commit your changes (`git commit -m 'Add some AmazingFeature'`)
4. Push to the branch (`git push origin feature/AmazingFeature`)
5. Open a Pull Request

## 📝 Citation

If you use this code in your research, please cite:

```bibtex
@misc{phy-tac2024,
  author = {Lyu, Shipeng},
  title = {Phy-Tac: Physics-Informed Tactile Data Generation},
  year = {2024},
  publisher = {GitHub},
  url = {https://github.com/lyushipeng-pixel/Phy-Tac}
}
```

## 📄 License

Please check the repository for license information.

## 👤 Author

**Lyu Shipeng** ([@lyushipeng-pixel](https://github.com/lyushipeng-pixel))

>>>>>>> c73bd183
## 🔗 Related Projects

- [Stable Diffusion](https://github.com/CompVis/stable-diffusion) - Inspiration for latent diffusion approach
- [VAE variants](https://github.com/AntixK/PyTorch-VAE) - VAE implementations
- Tactile sensing datasets and benchmarks

<<<<<<< HEAD
=======
## 📮 Contact

For questions or collaborations, please:
- Open an issue on GitHub
- Contact the author through GitHub profile
>>>>>>> c73bd183

## 🙏 Acknowledgments

This project builds upon advances in:
- Generative modeling (VAE, Diffusion Models)
- Tactile sensing and robotics
- Physics-informed machine learning

---

**Note**: This is a research project. For production use, additional testing and validation are recommended.
<|MERGE_RESOLUTION|>--- conflicted
+++ resolved
@@ -3,12 +3,8 @@
 A deep learning framework for physics-informed tactile data generation using Variational Autoencoders (VAE) and Latent Diffusion Models (LDM).
 
 ## 📋 Overview
+Phy-Tac is a research project that leverages generative models to process and synthesize tactile sensor data. The framework combines VAE for feature extraction and LDM for high-quality tactile data generation.
 
-<<<<<<< HEAD
-Phy-Tac is a research project that leverages generative models to process and synthesize tactile sensor data. The framework combines VAE for feature extraction and LDM for high-quality tactile data generation.
-=======
-Phy-Tac is a research project that leverages generative models to process and synthesize tactile sensor data. The framework combines VAE for feature extraction and LDM for high-quality tactile data generation, with specific focus on xsense tactile sensor data.
->>>>>>> c73bd183
 
 ## 🏗️ Project Structure
 
@@ -45,20 +41,6 @@
 pip install -r requirements.txt  # Note: You may need to create this file
 ```
 
-<<<<<<< HEAD
-=======
-### Recommended Dependencies
-
-```bash
-pip install torch torchvision
-pip install numpy pandas
-pip install opencv-python
-pip install matplotlib seaborn
-pip install pyyaml
-pip install tqdm
-```
-
->>>>>>> c73bd183
 ## 💻 Usage
 
 ### 1. Train VAE Model
@@ -66,12 +48,8 @@
 Train the Variational Autoencoder with the new loss function:
 
 ```bash
-<<<<<<< HEAD
 python train_vae.py --config vae.yaml
-=======
-python train_vae_xsense_SD_new_loss.py --config vae.yaml
->>>>>>> c73bd183
-```
+
 
 Configuration options can be modified in `vae.yaml`:
 - Learning rate
@@ -85,12 +63,8 @@
 Train the Latent Diffusion Model (new version):
 
 ```bash
-<<<<<<< HEAD
 python train_ldm.py --config ldm.yaml
-=======
-python train_ldm_xsense_new_vesion.py --config ldm.yaml
->>>>>>> c73bd183
-```
+
 
 Configuration options can be modified in `ldm.yaml`:
 - Diffusion timesteps
@@ -151,55 +125,14 @@
 - Physics-consistent outputs
 - Efficient latent space representation
 
-<<<<<<< HEAD
-=======
-## 🤝 Contributing
 
-Contributions are welcome! Please feel free to submit a Pull Request.
 
-1. Fork the project
-2. Create your feature branch (`git checkout -b feature/AmazingFeature`)
-3. Commit your changes (`git commit -m 'Add some AmazingFeature'`)
-4. Push to the branch (`git push origin feature/AmazingFeature`)
-5. Open a Pull Request
-
-## 📝 Citation
-
-If you use this code in your research, please cite:
-
-```bibtex
-@misc{phy-tac2024,
-  author = {Lyu, Shipeng},
-  title = {Phy-Tac: Physics-Informed Tactile Data Generation},
-  year = {2024},
-  publisher = {GitHub},
-  url = {https://github.com/lyushipeng-pixel/Phy-Tac}
-}
-```
-
-## 📄 License
-
-Please check the repository for license information.
-
-## 👤 Author
-
-**Lyu Shipeng** ([@lyushipeng-pixel](https://github.com/lyushipeng-pixel))
-
->>>>>>> c73bd183
 ## 🔗 Related Projects
 
 - [Stable Diffusion](https://github.com/CompVis/stable-diffusion) - Inspiration for latent diffusion approach
 - [VAE variants](https://github.com/AntixK/PyTorch-VAE) - VAE implementations
 - Tactile sensing datasets and benchmarks
 
-<<<<<<< HEAD
-=======
-## 📮 Contact
-
-For questions or collaborations, please:
-- Open an issue on GitHub
-- Contact the author through GitHub profile
->>>>>>> c73bd183
 
 ## 🙏 Acknowledgments
 
